import unittest
from mock import patch, MagicMock

import dbt.flags as flags

from dbt.adapters.bigquery import BigQueryCredentials
from dbt.adapters.bigquery import BigQueryAdapter
from dbt.adapters.bigquery import BigQueryRelation
import dbt.exceptions
from dbt.logger import GLOBAL_LOGGER as logger  # noqa

from .utils import config_from_parts_or_dicts


def _bq_conn():
    conn = MagicMock()
    conn.get.side_effect = lambda x: 'bigquery' if x == 'type' else None
    return conn


class TestBigQueryAdapter(unittest.TestCase):

    def setUp(self):
        flags.STRICT_MODE = True

        self.raw_profile = {
            'outputs': {
                'oauth': {
                    'type': 'bigquery',
                    'method': 'oauth',
                    'project': 'dbt-unit-000000',
                    'schema': 'dummy_schema',
                    'threads': 1,
                },
                'service_account': {
                    'type': 'bigquery',
                    'method': 'service-account',
                    'project': 'dbt-unit-000000',
                    'schema': 'dummy_schema',
                    'keyfile': '/tmp/dummy-service-account.json',
                    'threads': 1,
                },
                'loc': {
                    'type': 'bigquery',
                    'method': 'oauth',
                    'project': 'dbt-unit-000000',
                    'schema': 'dummy_schema',
                    'threads': 1,
                    'location': 'Luna Station',
                },
            },
            'target': 'oauth',
        }

        self.project_cfg = {
            'name': 'X',
            'version': '0.1',
            'project-root': '/tmp/dbt/does-not-exist',
            'profile': 'default',
        }

    def get_adapter(self, target):
        project = self.project_cfg.copy()
        profile = self.raw_profile.copy()
        profile['target'] = target

        config = config_from_parts_or_dicts(
            project=project,
            profile=profile,
        )
        return BigQueryAdapter(config)


    @patch('dbt.adapters.bigquery.BigQueryConnectionManager.open', return_value=_bq_conn())
    def test_acquire_connection_oauth_validations(self, mock_open_connection):
        adapter = self.get_adapter('oauth')
        try:
            connection = adapter.acquire_connection('dummy')
            self.assertEquals(connection.get('type'), 'bigquery')

        except dbt.exceptions.ValidationException as e:
            self.fail('got ValidationException: {}'.format(str(e)))

        except BaseException as e:
            raise

        mock_open_connection.assert_called_once()

    @patch('dbt.adapters.bigquery.BigQueryConnectionManager.open', return_value=_bq_conn())
    def test_acquire_connection_service_account_validations(self, mock_open_connection):
        adapter = self.get_adapter('service_account')
        try:
            connection = adapter.acquire_connection('dummy')
            self.assertEquals(connection.get('type'), 'bigquery')

        except dbt.exceptions.ValidationException as e:
            self.fail('got ValidationException: {}'.format(str(e)))

        except BaseException as e:
            raise

        mock_open_connection.assert_called_once()

<<<<<<< HEAD
    def test_cancel_open_connections_empty(self):
        adapter = self.get_adapter('test')
        self.assertEqual(adapter.cancel_open_connections(), None)

    def test_cancel_open_connections_master(self):
        adapter = self.get_adapter('test')
        adapter.connections.in_use['master'] = object()
        self.assertEqual(adapter.cancel_open_connections(), None)

    def test_cancel_open_connections_single(self):
        adapter = self.get_adapter('test')
        adapter.connections.in_use.update({
            'master': object(),
            'model': object(),
        })
        # actually does nothing
        self.assertEqual(adapter.cancel_open_connections(), None)
=======
    @patch('dbt.adapters.bigquery.impl.google.auth.default')
    @patch('dbt.adapters.bigquery.impl.google.cloud.bigquery')
    def test_location_value(self, mock_bq, mock_auth_default):
        creds = MagicMock()
        mock_auth_default.return_value = (creds, MagicMock())
        adapter = self.get_adapter('loc')

        adapter.acquire_connection('dummy')
        mock_client = mock_bq.Client
        mock_client.assert_called_once_with('dbt-unit-000000', creds,
                                            location='Luna Station')
>>>>>>> 8af30611


class TestBigQueryRelation(unittest.TestCase):
    def setUp(self):
        flags.STRICT_MODE = True

    def test_view_temp_relation(self):
        kwargs = {
            'type': None,
            'path': {
                'project': 'test-project',
                'schema': 'test_schema',
                'identifier': 'my_view'
            },
            'table_name': 'my_view__dbt_tmp',
            'quote_policy': {
                'identifier': False
            }
        }
        BigQueryRelation(**kwargs)

    def test_view_relation(self):
        kwargs = {
            'type': 'view',
            'path': {
                'project': 'test-project',
                'schema': 'test_schema',
                'identifier': 'my_view'
            },
            'table_name': 'my_view',
            'quote_policy': {
                'identifier': True,
                'schema': True
            }
        }
        BigQueryRelation(**kwargs)

    def test_table_relation(self):
        kwargs = {
            'type': 'table',
            'path': {
                'project': 'test-project',
                'schema': 'test_schema',
                'identifier': 'generic_table'
            },
            'table_name': 'generic_table',
            'quote_policy': {
                'identifier': True,
                'schema': True
            }
        }
        BigQueryRelation(**kwargs)

    def test_external_source_relation(self):
        kwargs = {
            'type': 'external',
            'path': {
                'project': 'test-project',
                'schema': 'test_schema',
                'identifier': 'sheet'
            },
            'table_name': 'sheet',
            'quote_policy': {
                'identifier': True,
                'schema': True
            }
        }
        BigQueryRelation(**kwargs)

    def test_invalid_relation(self):
        kwargs = {
            'type': 'invalid-type',
            'path': {
                'project': 'test-project',
                'schema': 'test_schema',
                'identifier': 'my_invalid_id'
            },
            'table_name': 'my_invalid_id',
            'quote_policy': {
                'identifier': False,
                'schema': True
            }
        }
        with self.assertRaises(dbt.exceptions.ValidationException):
            BigQueryRelation(**kwargs)<|MERGE_RESOLUTION|>--- conflicted
+++ resolved
@@ -101,25 +101,24 @@
 
         mock_open_connection.assert_called_once()
 
-<<<<<<< HEAD
     def test_cancel_open_connections_empty(self):
-        adapter = self.get_adapter('test')
+        adapter = self.get_adapter('oauth')
         self.assertEqual(adapter.cancel_open_connections(), None)
 
     def test_cancel_open_connections_master(self):
-        adapter = self.get_adapter('test')
+        adapter = self.get_adapter('oauth')
         adapter.connections.in_use['master'] = object()
         self.assertEqual(adapter.cancel_open_connections(), None)
 
     def test_cancel_open_connections_single(self):
-        adapter = self.get_adapter('test')
+        adapter = self.get_adapter('oauth')
         adapter.connections.in_use.update({
             'master': object(),
             'model': object(),
         })
         # actually does nothing
         self.assertEqual(adapter.cancel_open_connections(), None)
-=======
+
     @patch('dbt.adapters.bigquery.impl.google.auth.default')
     @patch('dbt.adapters.bigquery.impl.google.cloud.bigquery')
     def test_location_value(self, mock_bq, mock_auth_default):
@@ -131,7 +130,6 @@
         mock_client = mock_bq.Client
         mock_client.assert_called_once_with('dbt-unit-000000', creds,
                                             location='Luna Station')
->>>>>>> 8af30611
 
 
 class TestBigQueryRelation(unittest.TestCase):
