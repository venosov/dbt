import pprint

from dbt.logger import GLOBAL_LOGGER as logger
import dbt.clients.system
import dbt.config
<<<<<<< HEAD
import dbt.utils
=======
import dbt.exceptions
>>>>>>> 389c4af0

from dbt.task.base_task import BaseTask

PROFILE_DIR_MESSAGE = """To view your profiles.yml file, run:

{open_cmd} {profiles_dir}"""


class DebugTask(BaseTask):
    def path_info(self):
        open_cmd = dbt.clients.system.open_dir_cmd()
        profiles_dir = dbt.config.DEFAULT_PROFILES_DIR

        message = PROFILE_DIR_MESSAGE.format(
            open_cmd=open_cmd,
            profiles_dir=profiles_dir
        )

        logger.info(message)

    def diag(self):
        # if we got here, a 'dbt_project.yml' does exist, but we have not tried
        # to parse it.
        project_profile = None
        cli_vars = dbt.utils.parse_cli_vars(getattr(self.args, 'vars', '{}'))

        try:
            project = dbt.config.Project.from_current_directory(cli_vars)
            project_profile = project.profile_name
        except dbt.exceptions.DbtConfigError as exc:
            project = 'ERROR loading project: {!s}'.format(exc)

        # log the profile we decided on as well, if it's available.
        try:
<<<<<<< HEAD
            profile = dbt.config.Profile.from_args(self.args, project_profile,
                                                   cli_vars)
        except dbt.config.DbtConfigError as exc:
=======
            profile = dbt.config.Profile.from_args(self.args, project_profile)
        except dbt.exceptions.DbtConfigError as exc:
>>>>>>> 389c4af0
            profile = 'ERROR loading profile: {!s}'.format(exc)

        logger.info("args: {}".format(self.args))
        logger.info("")
        logger.info("project:\n{!s}".format(project))
        logger.info("")
        logger.info("profile:\n{!s}".format(profile))

    def run(self):

        if self.args.config_dir:
            self.path_info()
        else:
            self.diag()<|MERGE_RESOLUTION|>--- conflicted
+++ resolved
@@ -3,11 +3,8 @@
 from dbt.logger import GLOBAL_LOGGER as logger
 import dbt.clients.system
 import dbt.config
-<<<<<<< HEAD
 import dbt.utils
-=======
 import dbt.exceptions
->>>>>>> 389c4af0
 
 from dbt.task.base_task import BaseTask
 
@@ -42,14 +39,9 @@
 
         # log the profile we decided on as well, if it's available.
         try:
-<<<<<<< HEAD
             profile = dbt.config.Profile.from_args(self.args, project_profile,
                                                    cli_vars)
-        except dbt.config.DbtConfigError as exc:
-=======
-            profile = dbt.config.Profile.from_args(self.args, project_profile)
         except dbt.exceptions.DbtConfigError as exc:
->>>>>>> 389c4af0
             profile = 'ERROR loading profile: {!s}'.format(exc)
 
         logger.info("args: {}".format(self.args))
